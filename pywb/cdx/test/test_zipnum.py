"""
>>> zip_ops_test(url='http://iana.org')
org,iana)/ 20140126200624 http://www.iana.org/ text/html 200 OSSAPWJ23L56IYVRW3GFEAR4MCJMGPTB - - 2258 334 iana.warc.gz
org,iana)/ 20140127171238 http://iana.org unk 302 3I42H3S6NNFQ2MSVX7XZKYAYSCX5QBYJ - - 343 1858 dupes.warc.gz
org,iana)/ 20140127171238 http://www.iana.org/ warc/revisit - OSSAPWJ23L56IYVRW3GFEAR4MCJMGPTB - - 536 2678 dupes.warc.gz

# test idx index (tabs replacad with 4 spaces)
>>> zip_ops_test(url='http://iana.org/domains/', matchType='prefix', showPagedIndex=True)
org,iana)/dnssec 20140126201307    zipnum    8517    373    35
org,iana)/domains/int 20140126201239    zipnum    8890    355    36
org,iana)/domains/root/servers 20140126201227    zipnum    9245    386    37


>>> zip_ops_test(url='http://iana.org/domains/*')
org,iana)/domains/arpa 20140126201248 http://www.iana.org/domains/arpa text/html 200 QOFZZRN6JIKAL2JRL6ZC2VVG42SPKGHT - - 2939 759039 iana.warc.gz
org,iana)/domains/example 20140128051539 http://www.iana.org/domains/example text/html 302 JZ622UA23G5ZU6Y3XAKH4LINONUEICEG - - 577 2907 example.warc.gz
org,iana)/domains/idn-tables 20140126201127 http://www.iana.org/domains/idn-tables text/html 200 HNCUFTJMOQOGAEY6T56KVC3T7TVLKGEW - - 8118 715878 iana.warc.gz
org,iana)/domains/int 20140126201239 http://www.iana.org/domains/int text/html 200 X32BBNNORV4SPEHTQF5KI5NFHSKTZK6Q - - 2482 746788 iana.warc.gz
org,iana)/domains/reserved 20140126201054 http://www.iana.org/domains/reserved text/html 200 R5AAEQX5XY5X5DG66B23ODN5DUBWRA27 - - 3573 701457 iana.warc.gz
org,iana)/domains/root 20140126200912 http://www.iana.org/domains/root text/html 200 YWA2R6UVWCYNHBZJKBTPYPZ5CJWKGGUX - - 2691 657746 iana.warc.gz
org,iana)/domains/root/db 20140126200927 http://www.iana.org/domains/root/db/ text/html 302 3I42H3S6NNFQ2MSVX7XZKYAYSCX5QBYJ - - 446 671278 iana.warc.gz
org,iana)/domains/root/db 20140126200928 http://www.iana.org/domains/root/db text/html 200 DHXA725IW5VJJFRTWBQT6BEZKRE7H57S - - 18365 672225 iana.warc.gz
org,iana)/domains/root/servers 20140126201227 http://www.iana.org/domains/root/servers text/html 200 AFW34N3S4NK2RJ6QWMVPB5E2AIUETAHU - - 3137 733840 iana.warc.gz

# first page
>>> zip_ops_test(url='http://iana.org/domains/', matchType='domain', showPagedIndex=True, pageSize=4, page=0)
com,example)/ 20140127171200    zipnum    0    275    1
org,iana)/ 20140127171238    zipnum    275    328    2
org,iana)/_css/2013.1/fonts/inconsolata.otf 20140126201055    zipnum    603    312    3
org,iana)/_css/2013.1/fonts/opensans-bold.ttf 20140126200718    zipnum    915    235    4


# first page -- simplified query
>>> zip_ops_test(url='*.iana.org/path_part_ignored/', showPagedIndex=True, pageSize=4)
com,example)/ 20140127171200    zipnum    0    275    1
org,iana)/ 20140127171238    zipnum    275    328    2
org,iana)/_css/2013.1/fonts/inconsolata.otf 20140126201055    zipnum    603    312    3
org,iana)/_css/2013.1/fonts/opensans-bold.ttf 20140126200718    zipnum    915    235    4

# next page + json
>>> zip_ops_test(url='http://iana.org/domains/', matchType='domain', output='json', showPagedIndex=True, pageSize=4, page=1)
{"urlkey": "org,iana)/_css/2013.1/fonts/opensans-bold.ttf 20140126200912", "part": "zipnum", "offset": 1150, "length": 235, "lineno": 5}
{"urlkey": "org,iana)/_css/2013.1/fonts/opensans-bold.ttf 20140126201240", "part": "zipnum", "offset": 1385, "length": 307, "lineno": 6}
{"urlkey": "org,iana)/_css/2013.1/fonts/opensans-regular.ttf 20140126200654", "part": "zipnum", "offset": 1692, "length": 235, "lineno": 7}
{"urlkey": "org,iana)/_css/2013.1/fonts/opensans-regular.ttf 20140126200816", "part": "zipnum", "offset": 1927, "length": 231, "lineno": 8}

# last page
>>> zip_ops_test(url='http://iana.org/domains/', matchType='domain', showPagedIndex=True, pageSize=4, page=9)
org,iana)/domains/root/servers 20140126201227    zipnum    9245    386    37
org,iana)/time-zones 20140126200737    zipnum    9631    166    38

# last page cdx
>>> zip_ops_test(url='http://iana.org/domains/', matchType='domain', pageSize=4, page=9)
org,iana)/domains/root/servers 20140126201227 http://www.iana.org/domains/root/servers text/html 200 AFW34N3S4NK2RJ6QWMVPB5E2AIUETAHU - - 3137 733840 iana.warc.gz
org,iana)/numbers 20140126200651 http://www.iana.org/numbers text/html 200 HWT5UZKURYLW5QNWVZCWFCANGEMU7XWK - - 3498 321385 iana.warc.gz
org,iana)/performance/ietf-draft-status 20140126200815 http://www.iana.org/performance/ietf-draft-status text/html 200 T5IQTX6DWV5KABGH454CYEDWKRI5Y23E - - 2940 597667 iana.warc.gz
org,iana)/performance/ietf-statistics 20140126200804 http://www.iana.org/performance/ietf-statistics text/html 200 XOFML5WNBQMTSULLIIPLSP6U5MX33HN6 - - 3712 582987 iana.warc.gz
org,iana)/protocols 20140126200715 http://www.iana.org/protocols text/html 200 IRUJZEUAXOUUG224ZMI4VWTUPJX6XJTT - - 63663 496277 iana.warc.gz
org,iana)/time-zones 20140126200737 http://www.iana.org/time-zones text/html 200 4Z27MYWOSXY2XDRAJRW7WRMT56LXDD4R - - 2449 569675 iana.warc.gz
org,iana)/time-zones/x 20140126200737 http://www.iana.org/time-zones/X text/html 200 4Z27MYWOSXY2XDRAJRW7WRMT56LXDD4R - - 2449 569675 iana.warc.gz
org,iana)/time-zones/y 20140126200737 http://www.iana.org/time-zones/Y text/html 200 4Z27MYWOSXY2XDRAJRW7WRMT56LXDD4R - - 2449 569675 iana.warc.gz

# last page reverse -- not yet supported
#>>> zip_ops_test(url='http://iana.org/domains/', matchType='domain', reverse=True, showPagedIndex=True, pageSize=4, page=9)
#org,iana)/time-zones 20140126200737    zipnum    9623    145    38
#org,iana)/domains/root/servers 20140126201227    zipnum    9237    386    37


# last page reverse CDX
>>> zip_ops_test(url='http://iana.org/domains/', matchType='domain', reverse=True, pageSize=4, page=9)
org,iana)/time-zones/y 20140126200737 http://www.iana.org/time-zones/Y text/html 200 4Z27MYWOSXY2XDRAJRW7WRMT56LXDD4R - - 2449 569675 iana.warc.gz
org,iana)/time-zones/x 20140126200737 http://www.iana.org/time-zones/X text/html 200 4Z27MYWOSXY2XDRAJRW7WRMT56LXDD4R - - 2449 569675 iana.warc.gz
org,iana)/time-zones 20140126200737 http://www.iana.org/time-zones text/html 200 4Z27MYWOSXY2XDRAJRW7WRMT56LXDD4R - - 2449 569675 iana.warc.gz
org,iana)/protocols 20140126200715 http://www.iana.org/protocols text/html 200 IRUJZEUAXOUUG224ZMI4VWTUPJX6XJTT - - 63663 496277 iana.warc.gz
org,iana)/performance/ietf-statistics 20140126200804 http://www.iana.org/performance/ietf-statistics text/html 200 XOFML5WNBQMTSULLIIPLSP6U5MX33HN6 - - 3712 582987 iana.warc.gz
org,iana)/performance/ietf-draft-status 20140126200815 http://www.iana.org/performance/ietf-draft-status text/html 200 T5IQTX6DWV5KABGH454CYEDWKRI5Y23E - - 2940 597667 iana.warc.gz
org,iana)/numbers 20140126200651 http://www.iana.org/numbers text/html 200 HWT5UZKURYLW5QNWVZCWFCANGEMU7XWK - - 3498 321385 iana.warc.gz
org,iana)/domains/root/servers 20140126201227 http://www.iana.org/domains/root/servers text/html 200 AFW34N3S4NK2RJ6QWMVPB5E2AIUETAHU - - 3137 733840 iana.warc.gz

# last url prefix
>>> zip_ops_test(url='http://iana.org/time-zones*')
org,iana)/time-zones 20140126200737 http://www.iana.org/time-zones text/html 200 4Z27MYWOSXY2XDRAJRW7WRMT56LXDD4R - - 2449 569675 iana.warc.gz
org,iana)/time-zones/x 20140126200737 http://www.iana.org/time-zones/X text/html 200 4Z27MYWOSXY2XDRAJRW7WRMT56LXDD4R - - 2449 569675 iana.warc.gz
org,iana)/time-zones/y 20140126200737 http://www.iana.org/time-zones/Y text/html 200 4Z27MYWOSXY2XDRAJRW7WRMT56LXDD4R - - 2449 569675 iana.warc.gz

# last url prefix w/ slash
>>> zip_ops_test(url='http://iana.org/time-zones/*')
org,iana)/time-zones/x 20140126200737 http://www.iana.org/time-zones/X text/html 200 4Z27MYWOSXY2XDRAJRW7WRMT56LXDD4R - - 2449 569675 iana.warc.gz
org,iana)/time-zones/y 20140126200737 http://www.iana.org/time-zones/Y text/html 200 4Z27MYWOSXY2XDRAJRW7WRMT56LXDD4R - - 2449 569675 iana.warc.gz

# last url exact
>>> zip_ops_test(url='http://iana.org/time-zones/Y')
org,iana)/time-zones/y 20140126200737 http://www.iana.org/time-zones/Y text/html 200 4Z27MYWOSXY2XDRAJRW7WRMT56LXDD4R - - 2449 569675 iana.warc.gz

# invalid page
>>> zip_ops_test(url='http://iana.org/domains/', matchType='domain', showPagedIndex=True, pageSize=4, page=10)   # doctest: +IGNORE_EXCEPTION_DETAIL
Traceback (most recent call last):
CDXException: Page 10 invalid: First Page is 0, Last Page is 9


>>> zip_ops_test(url='http://aaa.aaa/', matchType='exact', showPagedIndex=True)  # doctest: +IGNORE_EXCEPTION_DETAIL
Traceback (most recent call last):
NotFoundException: No Captures found for: http://aaa.aaa/

>>> zip_ops_test(url='http://aaa.aaa/', matchType='domain', showPagedIndex=True)  # doctest: +IGNORE_EXCEPTION_DETAIL
Traceback (most recent call last):
NotFoundException: No Captures found for: http://aaa.aaa/ (domain query)

# list last index line, as we don't know if there are any captures at end
>>> zip_ops_test(url='http://aaa.zz/', matchType='domain', showPagedIndex=True)
org,iana)/time-zones 20140126200737    zipnum    9631    166    38

# read cdx to find no captures
>>> zip_ops_test(url='http://aaa.zz/', matchType='domain')  # doctest: +IGNORE_EXCEPTION_DETAIL
Traceback (most recent call last):
NotFoundException: No Captures found for: http://aaa.zz/ (domain query)

# Invalid .idx filesor or missing loc

>>> zip_test_err(url='http://example.com/', matchType='exact')  # doctest: +IGNORE_EXCEPTION_DETAIL
Traceback (most recent call last):
Exception: No Locations Found for: foo


<<<<<<< HEAD
=======
>>> zip_test_err(url='http://iana.org/x', matchType='exact')   # doctest: +IGNORE_EXCEPTION_DETAIL
Traceback (most recent call last):
IOError: [Errno 2] No such file or directory: './sample_archive/invalid'

>>>>>>> b9013430

>>> zip_test_err(url='http://example.zz/x', matchType='exact')  # doctest: +IGNORE_EXCEPTION_DETAIL
Traceback (most recent call last):
Exception: No Locations Found for: foo2

"""

from test_cdxops import cdx_ops_test, cdx_ops_test_data
from pywb import get_test_dir
from pywb.cdx.cdxserver import CDXServer


import shutil
import tempfile
import os
import json

import pytest


test_zipnum = get_test_dir() + 'zipcdx/zipnum-sample.idx'

def zip_ops_test_data(url, **kwargs):
    sources = test_zipnum
    return json.loads(cdx_ops_test_data(url, sources, **kwargs)[0])

def zip_ops_test(url, **kwargs):
    sources = test_zipnum
    cdx_ops_test(url, sources, **kwargs)

def zip_test_err(url, **kwargs):
    sources = get_test_dir() + 'zipcdx/zipnum-bad.idx'
    cdx_ops_test(url, sources, **kwargs)


def test_zip_prefix_load():

    tmpdir = tempfile.mkdtemp()
    try:
        shutil.copy(test_zipnum, tmpdir)
        shutil.copy(get_test_dir() + 'zipcdx/zipnum-sample.cdx.gz',
                    os.path.join(tmpdir, 'zipnum'))

        config={}
        config['shard_index_loc'] = dict(match='(.*)',
                                         replace=r'\1')
        server = CDXServer(os.path.join(tmpdir, 'zipnum-sample.idx'),
                           config=config)


        # Test Page Count
        results = server.load_cdx(url='iana.org/',
                                  matchType='domain',
                                  showNumPages=True)

        results = list(results)
        assert len(results) == 1, results
        assert json.loads(results[0]) == {"blocks": 38, "pages": 4, "pageSize": 10}


        # Test simple query
        results = server.load_cdx(url='iana.org/')
        results = list(results)
        assert len(results) ==3, results
        assert '20140126200624' in results[0]
        assert '20140127171238' in results[1]
        assert 'warc/revisit' in results[2]

    finally:
        shutil.rmtree(tmpdir)



def test_blocks_def_page_size():
    # Pages -- default page size
    res = zip_ops_test_data(url='http://iana.org/domains/example', matchType='exact', showNumPages=True)
    assert(res == {"blocks": 1, "pages": 1, "pageSize": 10})

def test_blocks_def_size_2():
    res = zip_ops_test_data(url='http://iana.org/domains/', matchType='domain', showNumPages=True)
    assert(res == {"blocks": 38, "pages": 4, "pageSize": 10})

def test_blocks_set_page_size():
    # set page size
    res = zip_ops_test_data(url='http://iana.org/domains/', matchType='domain', pageSize=4, showNumPages=True)
    assert(res == {"blocks": 38, "pages": 10, "pageSize": 4})

def test_blocks_alt_q():
    # set page size -- alt domain query
    res = zip_ops_test_data(url='*.iana.org', pageSize='4', showNumPages=True)
    assert(res == {"blocks": 38, "pages": 10, "pageSize": 4})

def test_blocks_secondary_match():
    # page size for non-existent, but secondary index match
    res = zip_ops_test_data(url='iana.org/domains/int/blah', pageSize=4, showNumPages=True)
    assert(res == {"blocks": 0, "pages": 0, "pageSize": 4})

def test_blocks_no_match():
    # page size for non-existent, no secondary index match
    res = zip_ops_test_data(url='*.foo.bar', showNumPages=True)
    assert(res == {"blocks": 0, "pages": 0, "pageSize": 10})

def test_blocks_zero_pages():
    # read cdx to find 0 pages
    res = zip_ops_test_data(url='http://aaa.zz/', matchType='domain', showNumPages=True)
    assert(res == {"blocks": 0, "pages": 0, "pageSize": 10})


# Errors

def test_err_file_not_found():
    with pytest.raises(IOError):
        zip_test_err(url='http://iana.org/x', matchType='exact')  # doctest: +IGNORE_EXCEPTION_DETAIL




if __name__ == "__main__":
    import doctest
    doctest.testmod()<|MERGE_RESOLUTION|>--- conflicted
+++ resolved
@@ -122,14 +122,6 @@
 Exception: No Locations Found for: foo
 
 
-<<<<<<< HEAD
-=======
->>> zip_test_err(url='http://iana.org/x', matchType='exact')   # doctest: +IGNORE_EXCEPTION_DETAIL
-Traceback (most recent call last):
-IOError: [Errno 2] No such file or directory: './sample_archive/invalid'
-
->>>>>>> b9013430
-
 >>> zip_test_err(url='http://example.zz/x', matchType='exact')  # doctest: +IGNORE_EXCEPTION_DETAIL
 Traceback (most recent call last):
 Exception: No Locations Found for: foo2
