--- conflicted
+++ resolved
@@ -10,17 +10,11 @@
 
 #=================================================================
 def load_domain_specific_cdx_rules(ds_rules_file, surt_ordered):
-<<<<<<< HEAD
     """
     >>> (canon, fuzzy) = load_domain_specific_cdx_rules(None, True)
     >>> canon('http://test.example.example/path/index.html?a=b&id=value&c=d')
     'example,example,test)/path/index.html?id=value'
     """
-=======
-    #fh = pkg_resources.resource_string(__name__, filename)
-    #config = yaml.load(fh)
-
->>>>>>> 1f65eff8
     canon = None
     fuzzy = None
 
