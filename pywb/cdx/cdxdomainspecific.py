import yaml
import re
import logging
import pkg_resources

from pywb.utils.dsrules import BaseRule, RuleSet

from pywb.utils.canonicalize import unsurt, UrlCanonicalizer


#=================================================================
<<<<<<< HEAD
def load_domain_specific_cdx_rules(filename, surt_ordered):
    fh = pkg_resources.resource_string(__name__, filename)
    config = yaml.load(fh)
=======
def load_domain_specific_cdx_rules(ds_rules_file, surt_ordered):
    #fh = pkgutil.get_data(__package__, filename)
    #config = yaml.load(fh)

    canon = None
    fuzzy = None
>>>>>>> 304a33aa

    # Load Canonicalizer Rules
    rules = RuleSet(CDXDomainSpecificRule, 'canonicalize',
                    ds_rules_file=ds_rules_file)

    if not surt_ordered:
        for rule in rules:
            rule.unsurt()

    if rules:
        canon = CustomUrlCanonicalizer(rules, surt_ordered)

    # Load Fuzzy Lookup Rules
    rules = RuleSet(CDXDomainSpecificRule, 'fuzzy_lookup',
                    ds_rules_file=ds_rules_file)

    if not surt_ordered:
        for rule in rules:
            rule.unsurt()

    if rules:
        fuzzy = FuzzyQuery(rules)

    logging.debug('CustomCanonilizer? ' + str(bool(canon)))
    logging.debug('FuzzyMatcher? ' + str(bool(canon)))
    return (canon, fuzzy)


#=================================================================
class CustomUrlCanonicalizer(UrlCanonicalizer):
    def __init__(self, rules, surt_ordered=True):
        super(CustomUrlCanonicalizer, self).__init__(surt_ordered)
        self.rules = rules

    def __call__(self, url):
        urlkey = super(CustomUrlCanonicalizer, self).__call__(url)

        for rule in self.rules.iter_matching(urlkey):
            m = rule.regex.match(urlkey)
            if not m:
                continue

            if rule.replace:
                return m.expand(rule.replace)

        return urlkey


#=================================================================
class FuzzyQuery:
    def __init__(self, rules):
        self.rules = rules

    def __call__(self, params):
        matched_rule = None

        urlkey = params['key']
        url = params['url']
        filter_ = params.get('filter', [])
        output = params.get('output')

        for rule in self.rules.iter_matching(urlkey):
            m = rule.regex.search(urlkey)
            if not m:
                continue

            matched_rule = rule

            if len(m.groups()) == 1:
                filter_.append('~urlkey:' + m.group(1))

            break

        if not matched_rule:
            return None

        inx = url.find('?')
        if inx > 0:
            url = url[:inx + 1]

        params = {'url': url,
                  'matchType': 'prefix',
                  'filter': filter_,
                  'output': output}

        return params


#=================================================================
class CDXDomainSpecificRule(BaseRule):
    def __init__(self, name, config):
        super(CDXDomainSpecificRule, self).__init__(name, config)

        if isinstance(config, basestring):
            self.regex = re.compile(config)
            self.replace = None
        else:
            self.regex = re.compile(config.get('match'))
            self.replace = config.get('replace')

    def unsurt(self):
        """
        urlkey is assumed to be in surt format by default
        In the case of non-surt format, this method is called
        to desurt any urls
        """
        self.url_prefix = map(unsurt, self.url_prefix)
        if self.regex:
            self.regex = unsurt(self.regex)

        if self.replace:
            self.replace = unsurt(self.replace)

    @staticmethod
    def load_rules(rules_config, surt_ordered=True):
        if not rules_config:
            return []

        rules = map(StartsWithRule, rules_config)

        if not surt_ordered:
            for rule in rules:
                rule.unsurt()

        return rules<|MERGE_RESOLUTION|>--- conflicted
+++ resolved
@@ -9,18 +9,12 @@
 
 
 #=================================================================
-<<<<<<< HEAD
-def load_domain_specific_cdx_rules(filename, surt_ordered):
-    fh = pkg_resources.resource_string(__name__, filename)
-    config = yaml.load(fh)
-=======
 def load_domain_specific_cdx_rules(ds_rules_file, surt_ordered):
-    #fh = pkgutil.get_data(__package__, filename)
+    #fh = pkg_resources.resource_string(__name__, filename)
     #config = yaml.load(fh)
 
     canon = None
     fuzzy = None
->>>>>>> 304a33aa
 
     # Load Canonicalizer Rules
     rules = RuleSet(CDXDomainSpecificRule, 'canonicalize',
