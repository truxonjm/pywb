--- conflicted
+++ resolved
@@ -158,7 +158,7 @@
         if filename.endswith('.cdx'):
             return CDXFile(filename)
 
-        if filename.endswith('.summary'):
+        if filename.endswith(('.summary', '.idx')):
             return ZipNumCluster(filename, config)
 
         logging.warn('skipping unrecognized URI:%s', filename)
@@ -220,61 +220,6 @@
                       ds_rules_file=ds_rules_file,
                       perms_checker=perms_checker)
 
-<<<<<<< HEAD
-=======
-
-#=================================================================
-def create_cdx_sources(paths, config=None):
-    sources = []
-
-    if not isinstance(paths, list):
-        paths = [paths]
-
-    for path in paths:
-        if isinstance(path, CDXSource):
-            add_cdx_source(sources, path, config)
-        elif isinstance(path, str):
-            if os.path.isdir(path):
-                for file in os.listdir(path):
-                    add_cdx_source(sources, path + file, config)
-            else:
-                add_cdx_source(sources, path, config)
-
-    if len(sources) == 0:
-        logging.exception('No CDX Sources Found from: ' + str(sources))
-
-    return sources
-
-
-#=================================================================
-def add_cdx_source(sources, source, config):
-    if not isinstance(source, CDXSource):
-        source = create_cdx_source(source, config)
-        if not source:
-            return
-
-    logging.debug('Adding CDX Source: ' + str(source))
-    sources.append(source)
-
-
-#=================================================================
-def create_cdx_source(filename, config):
-    if is_http(filename):
-        return RemoteCDXSource(filename)
-
-    if filename.startswith('redis://'):
-        return RedisCDXSource(filename, config)
-
-    if filename.endswith('.cdx'):
-        return CDXFile(filename)
-
-    if filename.endswith(('.summary', '.idx')):
-        return ZipNumCluster(filename, config)
-
-    return None
-
-
->>>>>>> 304a33aa
 #=================================================================
 def extract_params_from_wsgi_env(env):
     """ utility function to extract params from the query
