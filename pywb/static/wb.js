--- conflicted
+++ resolved
@@ -127,26 +127,6 @@
     }
 }
 
-<<<<<<< HEAD
-var detect_on_init = function(event) {
-    init_banner();
-
-    remove_event("readystatechange", detect_on_init, document);
-}
-
-add_event("readystatechange", detect_on_init, document);
-
-
-if (wbinfo.is_frame_mp && wbinfo.canon_url &&
-   (window.self == window.top) && (window.self.top == window.top) &&
-   window.location.href != wbinfo.canon_url) {
-    
-    window.location.replace(wbinfo.canon_url);
-}
-
-return {'labels': labels,
-        'ts_to_date': ts_to_date};
-=======
 function notify_top() {
     if (window.parent != window.top) {
         return;
@@ -184,6 +164,5 @@
         'labels': labels,
         'ts_to_date': ts_to_date
        };
->>>>>>> b68ef060
 
 })();