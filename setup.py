#!/usr/bin/env python
# vim: set sw=4 et:

import setuptools
import glob

setuptools.setup(name='pywb',
        version='0.2',
        url='https://github.com/ikreymer/pywb',
        author='Ilya Kreymer',
        author_email='ilya@archive.org',
        long_description=open('README.md').read(),
        license='GPL',
<<<<<<< HEAD
        packages=['pywb','pywb.utils','pywb.cdx','pywb.warc','pywb.rewrite','pywb.core','pywb.dispatch','pywb.bootstrap'],
        provides=['pywb','pywb.utils','pywb.cdx','pywb.warc','pywb.rewrite','pywb.core','pywb.dispatch','pywb.bootstrap'],
        package_data={'pywb': ['ui/*', 'static/*'], 'pywb.cdx': ['*.yaml']},
=======
        packages=['pywb','pywb.utils','pywb.cdx','pywb.warc','pywb.rewrite'],
        provides=['pywb','pywb.utils','pywb.cdx','pywb.warc','pywb.rewrite'],
        package_data={'pywb': ['ui/*', 'static/*', '*.yaml']},
>>>>>>> 1e3ef6ec
        data_files = [('sample_archive/cdx/', glob.glob('sample_archive/cdx/*')),
                      ('sample_archive/zipcdx/', glob.glob('sample_archive/zipcdx/*')),
                      ('sample_archive/warcs/', glob.glob('sample_archive/warcs/*')),
                      ('sample_archive/text_content/', glob.glob('sample_archive/text_content/*'))],
        install_requires=['uwsgi', 'rfc3987', 'chardet', 'redis', 'jinja2', 'surt', 'pyyaml', 'WebTest','pytest'],
#        tests_require=['WebTest', 'pytest'],
        zip_safe=False)
<|MERGE_RESOLUTION|>--- conflicted
+++ resolved
@@ -11,15 +11,9 @@
         author_email='ilya@archive.org',
         long_description=open('README.md').read(),
         license='GPL',
-<<<<<<< HEAD
         packages=['pywb','pywb.utils','pywb.cdx','pywb.warc','pywb.rewrite','pywb.core','pywb.dispatch','pywb.bootstrap'],
         provides=['pywb','pywb.utils','pywb.cdx','pywb.warc','pywb.rewrite','pywb.core','pywb.dispatch','pywb.bootstrap'],
-        package_data={'pywb': ['ui/*', 'static/*'], 'pywb.cdx': ['*.yaml']},
-=======
-        packages=['pywb','pywb.utils','pywb.cdx','pywb.warc','pywb.rewrite'],
-        provides=['pywb','pywb.utils','pywb.cdx','pywb.warc','pywb.rewrite'],
         package_data={'pywb': ['ui/*', 'static/*', '*.yaml']},
->>>>>>> 1e3ef6ec
         data_files = [('sample_archive/cdx/', glob.glob('sample_archive/cdx/*')),
                       ('sample_archive/zipcdx/', glob.glob('sample_archive/zipcdx/*')),
                       ('sample_archive/warcs/', glob.glob('sample_archive/warcs/*')),
