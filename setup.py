--- conflicted
+++ resolved
@@ -4,25 +4,6 @@
 from setuptools import setup, find_packages
 import glob
 
-<<<<<<< HEAD
-setuptools.setup(name='pywb',
-        version='0.2',
-        url='https://github.com/ikreymer/pywb',
-        author='Ilya Kreymer',
-        author_email='ilya@archive.org',
-        long_description=open('README.md').read(),
-        license='GPL',
-        packages=['pywb','pywb.utils','pywb.cdx','pywb.warc','pywb.rewrite','pywb.core','pywb.dispatch','pywb.bootstrap'],
-        provides=['pywb','pywb.utils','pywb.cdx','pywb.warc','pywb.rewrite','pywb.core','pywb.dispatch','pywb.bootstrap'],
-        package_data={'pywb': ['ui/*', 'static/*', '*.yaml']},
-        data_files = [('sample_archive/cdx/', glob.glob('sample_archive/cdx/*')),
-                      ('sample_archive/zipcdx/', glob.glob('sample_archive/zipcdx/*')),
-                      ('sample_archive/warcs/', glob.glob('sample_archive/warcs/*')),
-                      ('sample_archive/text_content/', glob.glob('sample_archive/text_content/*'))],
-        install_requires=['uwsgi', 'rfc3987', 'chardet', 'redis', 'jinja2', 'surt', 'pyyaml', 'WebTest','pytest'],
-#        tests_require=['WebTest', 'pytest'],
-        zip_safe=False)
-=======
 setup(
     name='pywb',
     version='0.2',
@@ -33,7 +14,14 @@
     license='GPL',
     packages=find_packages(),
     provides=[
-        'pywb','pywb.utils','pywb.cdx','pywb.warc','pywb.rewrite'
+        'pywb',
+        'pywb.utils',
+        'pywb.cdx',
+        'pywb.warc',
+        'pywb.rewrite',
+        'pywb.core',
+        'pywb.dispatch',
+        'pywb.bootstrap'
         ],
     package_data={
         'pywb': ['ui/*', 'static/*', '*.yaml'],
@@ -57,5 +45,4 @@
         ],
     # tests_require=['WebTest', 'pytest'],
     zip_safe=False
-    )
->>>>>>> 06a22c84
+    )