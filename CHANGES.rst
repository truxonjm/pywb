--- conflicted
+++ resolved
@@ -1,11 +1,11 @@
-<<<<<<< HEAD
 pywb 0.6.0 changelist
 ~~~~~~~~~~~~~~~~~~~~~
 
 * HTTPS Proxy Support!
 
 * Revamped HTTP/S system: proxy collection and capture time switching via cookie!
-=======
+
+
 pywb 0.5.4 changelist
 ~~~~~~~~~~~~~~~~~~~~~
 
@@ -14,7 +14,6 @@
 * rewrite rules: 'parse_comments' option to parse html comments as JS, regex rewrite update to match '&quot;http:\\\\/' double backslash
 
 * bug fixes in framed replay for html content, update top frame for html content on load when possible
->>>>>>> d02de63c
 
 
 pywb 0.5.3 changelist
